package server

import (
	"context"
	"encoding/json"
	"errors"
	"fmt"
	"net/http"
	"net/url"
	"path"
	"strconv"
	"strings"
	"sync"
	"sync/atomic"
	"time"

	"golang.org/x/crypto/bcrypt"

	"github.com/felixge/httpsnoop"
	"github.com/gorilla/handlers"
	"github.com/gorilla/mux"
	"github.com/prometheus/client_golang/prometheus"
	"github.com/sirupsen/logrus"

<<<<<<< HEAD
	"github.com/dexidp/dex/connector"
	"github.com/dexidp/dex/connector/authproxy"
	"github.com/dexidp/dex/connector/bitbucketcloud"
	"github.com/dexidp/dex/connector/github"
	"github.com/dexidp/dex/connector/gitlab"
	"github.com/dexidp/dex/connector/keystone"
	"github.com/dexidp/dex/connector/ldap"
	"github.com/dexidp/dex/connector/linkedin"
	"github.com/dexidp/dex/connector/microsoft"
	"github.com/dexidp/dex/connector/mock"
	"github.com/dexidp/dex/connector/oidc"
	"github.com/dexidp/dex/connector/saml"
	"github.com/dexidp/dex/storage"
=======
	"github.com/coreos/dex/connector"
	"github.com/coreos/dex/connector/authproxy"
	"github.com/coreos/dex/connector/github"
	"github.com/coreos/dex/connector/gitlab"
	"github.com/coreos/dex/connector/ldap"
	"github.com/coreos/dex/connector/linkedin"
	"github.com/coreos/dex/connector/microsoft"
	"github.com/coreos/dex/connector/mock"
	"github.com/coreos/dex/connector/oidc"
	"github.com/coreos/dex/connector/saml"
	"github.com/coreos/dex/storage"
>>>>>>> b0f97a47
	"github.com/coreos/dex/connector/pilt"
)

// LocalConnector is the local passwordDB connector which is an internal
// connector maintained by the server.
const LocalConnector = "local"

// Connector is a connector with resource version metadata.
type Connector struct {
	ResourceVersion string
	Connector       connector.Connector
}

// Config holds the server's configuration options.
//
// Multiple servers using the same storage are expected to be configured identically.
type Config struct {
	Issuer string

	// The backing persistence layer.
	Storage storage.Storage

	// Valid values are "code" to enable the code flow and "token" to enable the implicit
	// flow. If no response types are supplied this value defaults to "code".
	SupportedResponseTypes []string

	// List of allowed origins for CORS requests on discovery, token and keys endpoint.
	// If none are indicated, CORS requests are disabled. Passing in "*" will allow any
	// domain.
	AllowedOrigins []string

	// If enabled, the server won't prompt the user to approve authorization requests.
	// Logging in implies approval.
	SkipApprovalScreen bool

	RotateKeysAfter      time.Duration // Defaults to 6 hours.
	IDTokensValidFor     time.Duration // Defaults to 24 hours
	AuthRequestsValidFor time.Duration // Defaults to 24 hours

	GCFrequency time.Duration // Defaults to 5 minutes

	// If specified, the server will use this function for determining time.
	Now func() time.Time

	Web WebConfig

	Logger logrus.FieldLogger

	PrometheusRegistry *prometheus.Registry
}

// WebConfig holds the server's frontend templates and asset configuration.
//
// These are currently very custom to CoreOS and it's not recommended that
// outside users attempt to customize these.
type WebConfig struct {
	// A filepath to web static.
	//
	// It is expected to contain the following directories:
	//
	//   * static - Static static served at "( issuer URL )/static".
	//   * templates - HTML templates controlled by dex.
	//   * themes/(theme) - Static static served at "( issuer URL )/theme".
	//
	Dir string

	// Defaults to "( issuer URL )/theme/logo.png"
	LogoURL string

	// Defaults to "dex"
	Issuer string

	// Defaults to "coreos"
	Theme string
}

func value(val, defaultValue time.Duration) time.Duration {
	if val == 0 {
		return defaultValue
	}
	return val
}

// Server is the top level object.
type Server struct {
	issuerURL url.URL

	// mutex for the connectors map.
	mu sync.Mutex
	// Map of connector IDs to connectors.
	connectors map[string]Connector

	storage storage.Storage

	mux http.Handler

	templates *templates

	// If enabled, don't prompt user for approval after logging in through connector.
	skipApproval bool

	supportedResponseTypes map[string]bool

	now func() time.Time

	idTokensValidFor     time.Duration
	authRequestsValidFor time.Duration

	logger logrus.FieldLogger
}

// NewServer constructs a server from the provided config.
func NewServer(ctx context.Context, c Config) (*Server, error) {
	return newServer(ctx, c, defaultRotationStrategy(
		value(c.RotateKeysAfter, 6*time.Hour),
		value(c.IDTokensValidFor, 24*time.Hour),
	))
}

func newServer(ctx context.Context, c Config, rotationStrategy rotationStrategy) (*Server, error) {
	issuerURL, err := url.Parse(c.Issuer)
	if err != nil {
		return nil, fmt.Errorf("server: can't parse issuer URL")
	}

	if c.Storage == nil {
		return nil, errors.New("server: storage cannot be nil")
	}
	if len(c.SupportedResponseTypes) == 0 {
		c.SupportedResponseTypes = []string{responseTypeCode}
	}

	supported := make(map[string]bool)
	for _, respType := range c.SupportedResponseTypes {
		switch respType {
		case responseTypeCode, responseTypeIDToken, responseTypeToken:
		default:
			return nil, fmt.Errorf("unsupported response_type %q", respType)
		}
		supported[respType] = true
	}

	web := webConfig{
		dir:       c.Web.Dir,
		logoURL:   c.Web.LogoURL,
		issuerURL: c.Issuer,
		issuer:    c.Web.Issuer,
		theme:     c.Web.Theme,
	}

	static, theme, tmpls, err := loadWebConfig(web)
	if err != nil {
		return nil, fmt.Errorf("server: failed to load web static: %v", err)
	}

	now := c.Now
	if now == nil {
		now = time.Now
	}

	s := &Server{
		issuerURL:              *issuerURL,
		connectors:             make(map[string]Connector),
		storage:                newKeyCacher(c.Storage, now),
		supportedResponseTypes: supported,
		idTokensValidFor:       value(c.IDTokensValidFor, 24*time.Hour),
		authRequestsValidFor:   value(c.AuthRequestsValidFor, 24*time.Hour),
		skipApproval:           c.SkipApprovalScreen,
		now:                    now,
		templates:              tmpls,
		logger:                 c.Logger,
	}

	// Retrieves connector objects in backend storage. This list includes the static connectors
	// defined in the ConfigMap and dynamic connectors retrieved from the storage.
	storageConnectors, err := c.Storage.ListConnectors()
	if err != nil {
		return nil, fmt.Errorf("server: failed to list connector objects from storage: %v", err)
	}

	if len(storageConnectors) == 0 && len(s.connectors) == 0 {
		return nil, errors.New("server: no connectors specified")
	}

	for _, conn := range storageConnectors {
		if _, err := s.OpenConnector(conn); err != nil {
			return nil, fmt.Errorf("server: Failed to open connector %s: %v", conn.ID, err)
		}
	}

	requestCounter := prometheus.NewCounterVec(prometheus.CounterOpts{
		Name: "http_requests_total",
		Help: "Count of all HTTP requests.",
	}, []string{"handler", "code", "method"})

	err = c.PrometheusRegistry.Register(requestCounter)
	if err != nil {
		return nil, fmt.Errorf("server: Failed to register Prometheus HTTP metrics: %v", err)
	}

	instrumentHandlerCounter := func(handlerName string, handler http.Handler) http.HandlerFunc {
		return http.HandlerFunc(func(w http.ResponseWriter, r *http.Request) {
			m := httpsnoop.CaptureMetrics(handler, w, r)
			requestCounter.With(prometheus.Labels{"handler": handlerName, "code": strconv.Itoa(m.Code), "method": r.Method}).Inc()
		})
	}

	r := mux.NewRouter()
	handleFunc := func(p string, h http.HandlerFunc) {
		r.HandleFunc(path.Join(issuerURL.Path, p), instrumentHandlerCounter(p, h))
	}
	handlePrefix := func(p string, h http.Handler) {
		prefix := path.Join(issuerURL.Path, p)
		r.PathPrefix(prefix).Handler(http.StripPrefix(prefix, h))
	}
	handleWithCORS := func(p string, h http.HandlerFunc) {
		var handler http.Handler = h
		if len(c.AllowedOrigins) > 0 {
			corsOption := handlers.AllowedOrigins(c.AllowedOrigins)
			handler = handlers.CORS(corsOption)(handler)
		}
		r.Handle(path.Join(issuerURL.Path, p), handler)
	}
	r.NotFoundHandler = http.HandlerFunc(http.NotFound)

	discoveryHandler, err := s.discoveryHandler()
	if err != nil {
		return nil, err
	}
	handleWithCORS("/.well-known/openid-configuration", discoveryHandler)

	// TODO(ericchiang): rate limit certain paths based on IP.
	handleWithCORS("/token", s.handleToken)
	handleWithCORS("/keys", s.handlePublicKeys)
	handleFunc("/auth", s.handleAuthorization)
	handleFunc("/auth/{connector}", s.handleConnectorLogin)
	r.HandleFunc(path.Join(issuerURL.Path, "/callback"), func(w http.ResponseWriter, r *http.Request) {
		// Strip the X-Remote-* headers to prevent security issues on
		// misconfigured authproxy connector setups.
		for key := range r.Header {
			if strings.HasPrefix(strings.ToLower(key), "x-remote-") {
				r.Header.Del(key)
			}
		}
		s.handleConnectorCallback(w, r)
	})
	// For easier connector-specific web server configuration, e.g. for the
	// "authproxy" connector.
	handleFunc("/callback/{connector}", s.handleConnectorCallback)
	handleFunc("/approval", s.handleApproval)
	handleFunc("/healthz", s.handleHealth)
	handlePrefix("/static", static)
	handlePrefix("/theme", theme)
	s.mux = r

	s.startKeyRotation(ctx, rotationStrategy, now)
	s.startGarbageCollection(ctx, value(c.GCFrequency, 5*time.Minute), now)

	return s, nil
}

func (s *Server) ServeHTTP(w http.ResponseWriter, r *http.Request) {
	s.mux.ServeHTTP(w, r)
}

func (s *Server) absPath(pathItems ...string) string {
	paths := make([]string, len(pathItems)+1)
	paths[0] = s.issuerURL.Path
	copy(paths[1:], pathItems)
	return path.Join(paths...)
}

func (s *Server) absURL(pathItems ...string) string {
	u := s.issuerURL
	u.Path = s.absPath(pathItems...)
	return u.String()
}

func newPasswordDB(s storage.Storage) interface {
	connector.Connector
	connector.PasswordConnector
} {
	return passwordDB{s}
}

type passwordDB struct {
	s storage.Storage
}

func (db passwordDB) Login(ctx context.Context, s connector.Scopes, email, password string) (connector.Identity, bool, error) {
	p, err := db.s.GetPassword(email)
	if err != nil {
		if err != storage.ErrNotFound {
			return connector.Identity{}, false, fmt.Errorf("get password: %v", err)
		}
		return connector.Identity{}, false, nil
	}
	// This check prevents dex users from logging in using static passwords
	// configured with hash costs that are too high or low.
	if err := checkCost(p.Hash); err != nil {
		return connector.Identity{}, false, err
	}
	if err := bcrypt.CompareHashAndPassword(p.Hash, []byte(password)); err != nil {
		return connector.Identity{}, false, nil
	}
	return connector.Identity{
		UserID:        p.UserID,
		Username:      p.Username,
		Email:         p.Email,
		EmailVerified: true,
	}, true, nil
}

func (db passwordDB) Refresh(ctx context.Context, s connector.Scopes, identity connector.Identity) (connector.Identity, error) {
	// If the user has been deleted, the refresh token will be rejected.
	p, err := db.s.GetPassword(identity.Email)
	if err != nil {
		if err == storage.ErrNotFound {
			return connector.Identity{}, errors.New("user not found")
		}
		return connector.Identity{}, fmt.Errorf("get password: %v", err)
	}

	// User removed but a new user with the same email exists.
	if p.UserID != identity.UserID {
		return connector.Identity{}, errors.New("user not found")
	}

	// If a user has updated their username, that will be reflected in the
	// refreshed token.
	//
	// No other fields are expected to be refreshable as email is effectively used
	// as an ID and this implementation doesn't deal with groups.
	identity.Username = p.Username

	return identity, nil
}

func (db passwordDB) Prompt() string {
	return "Email Address"
}

// newKeyCacher returns a storage which caches keys so long as the next
func newKeyCacher(s storage.Storage, now func() time.Time) storage.Storage {
	if now == nil {
		now = time.Now
	}
	return &keyCacher{Storage: s, now: now}
}

type keyCacher struct {
	storage.Storage

	now  func() time.Time
	keys atomic.Value // Always holds nil or type *storage.Keys.
}

func (k *keyCacher) GetKeys() (storage.Keys, error) {
	keys, ok := k.keys.Load().(*storage.Keys)
	if ok && keys != nil && k.now().Before(keys.NextRotation) {
		return *keys, nil
	}

	storageKeys, err := k.Storage.GetKeys()
	if err != nil {
		return storageKeys, err
	}

	if k.now().Before(storageKeys.NextRotation) {
		k.keys.Store(&storageKeys)
	}
	return storageKeys, nil
}

func (s *Server) startGarbageCollection(ctx context.Context, frequency time.Duration, now func() time.Time) {
	go func() {
		for {
			select {
			case <-ctx.Done():
				return
			case <-time.After(frequency):
				if r, err := s.storage.GarbageCollect(now()); err != nil {
					s.logger.Errorf("garbage collection failed: %v", err)
				} else if r.AuthRequests > 0 || r.AuthCodes > 0 {
					s.logger.Infof("garbage collection run, delete auth requests=%d, auth codes=%d", r.AuthRequests, r.AuthCodes)
				}
			}
		}
	}()
	return
}

// ConnectorConfig is a configuration that can open a connector.
type ConnectorConfig interface {
	Open(id string, logger logrus.FieldLogger) (connector.Connector, error)
}

// ConnectorsConfig variable provides an easy way to return a config struct
// depending on the connector type.
var ConnectorsConfig = map[string]func() ConnectorConfig{
<<<<<<< HEAD
	"keystone":        func() ConnectorConfig { return new(keystone.Config) },
	"mockCallback":    func() ConnectorConfig { return new(mock.CallbackConfig) },
	"mockPassword":    func() ConnectorConfig { return new(mock.PasswordConfig) },
	"ldap":            func() ConnectorConfig { return new(ldap.Config) },
	"github":          func() ConnectorConfig { return new(github.Config) },
	"gitlab":          func() ConnectorConfig { return new(gitlab.Config) },
	"oidc":            func() ConnectorConfig { return new(oidc.Config) },
	"saml":            func() ConnectorConfig { return new(saml.Config) },
	"authproxy":       func() ConnectorConfig { return new(authproxy.Config) },
	"linkedin":        func() ConnectorConfig { return new(linkedin.Config) },
	"microsoft":       func() ConnectorConfig { return new(microsoft.Config) },
	"bitbucket-cloud": func() ConnectorConfig { return new(bitbucketcloud.Config) },
=======
	"mockCallback": func() ConnectorConfig { return new(mock.CallbackConfig) },
	"mockPassword": func() ConnectorConfig { return new(mock.PasswordConfig) },
	"ldap":         func() ConnectorConfig { return new(ldap.Config) },
	"github":       func() ConnectorConfig { return new(github.Config) },
	"gitlab":       func() ConnectorConfig { return new(gitlab.Config) },
	"oidc":         func() ConnectorConfig { return new(oidc.Config) },
	"saml":         func() ConnectorConfig { return new(saml.Config) },
	"authproxy":    func() ConnectorConfig { return new(authproxy.Config) },
	"linkedin":     func() ConnectorConfig { return new(linkedin.Config) },
	"microsoft":    func() ConnectorConfig { return new(microsoft.Config) },
>>>>>>> b0f97a47
	"pilt":         func() ConnectorConfig { return new(pilt.Config) },
	// Keep around for backwards compatibility.
	"samlExperimental": func() ConnectorConfig { return new(saml.Config) },
}

// openConnector will parse the connector config and open the connector.
func openConnector(logger logrus.FieldLogger, conn storage.Connector) (connector.Connector, error) {
	var c connector.Connector

	f, ok := ConnectorsConfig[conn.Type]
	if !ok {
		return c, fmt.Errorf("unknown connector type %q", conn.Type)
	}

	connConfig := f()
	if len(conn.Config) != 0 {
		data := []byte(string(conn.Config))
		if err := json.Unmarshal(data, connConfig); err != nil {
			return c, fmt.Errorf("parse connector config: %v", err)
		}
	}

	c, err := connConfig.Open(conn.ID, logger)
	if err != nil {
		return c, fmt.Errorf("failed to create connector %s: %v", conn.ID, err)
	}

	return c, nil
}

// OpenConnector updates server connector map with specified connector object.
func (s *Server) OpenConnector(conn storage.Connector) (Connector, error) {
	var c connector.Connector

	if conn.Type == LocalConnector {
		c = newPasswordDB(s.storage)
	} else {
		var err error
		c, err = openConnector(s.logger.WithField("connector", conn.Name), conn)
		if err != nil {
			return Connector{}, fmt.Errorf("failed to open connector: %v", err)
		}
	}

	connector := Connector{
		ResourceVersion: conn.ResourceVersion,
		Connector:       c,
	}
	s.mu.Lock()
	s.connectors[conn.ID] = connector
	s.mu.Unlock()

	return connector, nil
}

// getConnector retrieves the connector object with the given id from the storage
// and updates the connector list for server if necessary.
func (s *Server) getConnector(id string) (Connector, error) {
	storageConnector, err := s.storage.GetConnector(id)
	if err != nil {
		return Connector{}, fmt.Errorf("failed to get connector object from storage: %v", err)
	}

	var conn Connector
	var ok bool
	s.mu.Lock()
	conn, ok = s.connectors[id]
	s.mu.Unlock()

	if !ok || storageConnector.ResourceVersion != conn.ResourceVersion {
		// Connector object does not exist in server connectors map or
		// has been updated in the storage. Need to get latest.
		conn, err := s.OpenConnector(storageConnector)
		if err != nil {
			return Connector{}, fmt.Errorf("failed to open connector: %v", err)
		}
		return conn, nil
	}

	return conn, nil
}<|MERGE_RESOLUTION|>--- conflicted
+++ resolved
@@ -22,7 +22,6 @@
 	"github.com/prometheus/client_golang/prometheus"
 	"github.com/sirupsen/logrus"
 
-<<<<<<< HEAD
 	"github.com/dexidp/dex/connector"
 	"github.com/dexidp/dex/connector/authproxy"
 	"github.com/dexidp/dex/connector/bitbucketcloud"
@@ -34,22 +33,9 @@
 	"github.com/dexidp/dex/connector/microsoft"
 	"github.com/dexidp/dex/connector/mock"
 	"github.com/dexidp/dex/connector/oidc"
+	"github.com/dexidp/dex/connector/pilt"
 	"github.com/dexidp/dex/connector/saml"
 	"github.com/dexidp/dex/storage"
-=======
-	"github.com/coreos/dex/connector"
-	"github.com/coreos/dex/connector/authproxy"
-	"github.com/coreos/dex/connector/github"
-	"github.com/coreos/dex/connector/gitlab"
-	"github.com/coreos/dex/connector/ldap"
-	"github.com/coreos/dex/connector/linkedin"
-	"github.com/coreos/dex/connector/microsoft"
-	"github.com/coreos/dex/connector/mock"
-	"github.com/coreos/dex/connector/oidc"
-	"github.com/coreos/dex/connector/saml"
-	"github.com/coreos/dex/storage"
->>>>>>> b0f97a47
-	"github.com/coreos/dex/connector/pilt"
 )
 
 // LocalConnector is the local passwordDB connector which is an internal
@@ -449,7 +435,6 @@
 // ConnectorsConfig variable provides an easy way to return a config struct
 // depending on the connector type.
 var ConnectorsConfig = map[string]func() ConnectorConfig{
-<<<<<<< HEAD
 	"keystone":        func() ConnectorConfig { return new(keystone.Config) },
 	"mockCallback":    func() ConnectorConfig { return new(mock.CallbackConfig) },
 	"mockPassword":    func() ConnectorConfig { return new(mock.PasswordConfig) },
@@ -462,19 +447,7 @@
 	"linkedin":        func() ConnectorConfig { return new(linkedin.Config) },
 	"microsoft":       func() ConnectorConfig { return new(microsoft.Config) },
 	"bitbucket-cloud": func() ConnectorConfig { return new(bitbucketcloud.Config) },
-=======
-	"mockCallback": func() ConnectorConfig { return new(mock.CallbackConfig) },
-	"mockPassword": func() ConnectorConfig { return new(mock.PasswordConfig) },
-	"ldap":         func() ConnectorConfig { return new(ldap.Config) },
-	"github":       func() ConnectorConfig { return new(github.Config) },
-	"gitlab":       func() ConnectorConfig { return new(gitlab.Config) },
-	"oidc":         func() ConnectorConfig { return new(oidc.Config) },
-	"saml":         func() ConnectorConfig { return new(saml.Config) },
-	"authproxy":    func() ConnectorConfig { return new(authproxy.Config) },
-	"linkedin":     func() ConnectorConfig { return new(linkedin.Config) },
-	"microsoft":    func() ConnectorConfig { return new(microsoft.Config) },
->>>>>>> b0f97a47
-	"pilt":         func() ConnectorConfig { return new(pilt.Config) },
+	"pilt":            func() ConnectorConfig { return new(pilt.Config) },
 	// Keep around for backwards compatibility.
 	"samlExperimental": func() ConnectorConfig { return new(saml.Config) },
 }
